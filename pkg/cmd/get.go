--- conflicted
+++ resolved
@@ -153,13 +153,10 @@
 		return handleJobsGet(tw, clusters, resourceName, selector, showLabels, outputFormat, namespace, allNamespaces)
 	case "cronjobs", "cronjob", "cj":
 		return handleCronJobsGet(tw, clusters, resourceName, selector, showLabels, outputFormat, namespace, allNamespaces)
-<<<<<<< HEAD
 	case "serviceaccounts", "serviceaccount", "sa":
 		return handleServiceAccountsGet(tw, clusters, resourceName, selector, showLabels, outputFormat, namespace, allNamespaces)
-=======
 	case "networkpolicies", "networkpolicy", "np":
 		return handleNetworkPoliciesGet(tw, clusters, resourceName, selector, showLabels, outputFormat, namespace, allNamespaces)
->>>>>>> f1880881
 	case "all":
 		return handleAllGet(tw, clusters, resourceName, selector, showLabels, outputFormat, namespace, allNamespaces)
 	case "nodes", "node", "no":
@@ -193,11 +190,8 @@
 	}
 }
 
-<<<<<<< HEAD
 func handleServiceAccountsGet(tw *tabwriter.Writer, clusters []cluster.ClusterInfo, resourceName, selector string, showLabels bool, outputFormat, namespace string, allNamespaces bool) error {
-=======
 func handleIngressesGet(tw *tabwriter.Writer, clusters []cluster.ClusterInfo, resourceName, selector string, showLabels bool, outputFormat, namespace string, allNamespaces bool) error {
->>>>>>> f1880881
 	isHeaderPrint := false
 
 	for _, clusterInfo := range clusters {
@@ -210,7 +204,6 @@
 			targetNS = ""
 		}
 
-<<<<<<< HEAD
 		serviceAccounts, err := clusterInfo.Client.CoreV1().ServiceAccounts(targetNS).List(context.TODO(), metav1.ListOptions{
 			LabelSelector: selector,
 		})
@@ -232,7 +225,6 @@
 					fmt.Fprintf(tw, "CLUSTER\tNAME\tSECRETS\tAGE\tLABELS\n")
 				} else {
 					fmt.Fprintf(tw, "CLUSTER\tNAME\tSECRETS\tAGE\n")
-=======
 		ingresses, err := clusterInfo.Client.NetworkingV1().Ingresses(targetNS).List(context.TODO(), metav1.ListOptions{
 			LabelSelector: selector,
 		})
@@ -254,13 +246,11 @@
 					fmt.Fprintf(tw, "CLUSTER\tNAME\tHOSTS\tADDRESS\tPORTS\tAGE\tLABELS\n")
 				} else {
 					fmt.Fprintf(tw, "CLUSTER\tNAME\tHOSTS\tADDRESS\tPORTS\tAGE\n")
->>>>>>> f1880881
 				}
 			}
 			isHeaderPrint = true
 		}
 
-<<<<<<< HEAD
 		for _, sa := range serviceAccounts.Items {
 			if resourceName != "" && sa.Name != resourceName {
 				continue
@@ -286,7 +276,6 @@
 				} else {
 					fmt.Fprintf(tw, "%s\t%s\t%d\t%s\n",
 						clusterInfo.Name, sa.Name, secrets, age)
-=======
 		for _, ing := range ingresses.Items {
 			if resourceName != "" && ing.Name != resourceName {
 				continue
@@ -367,7 +356,6 @@
 				} else {
 					fmt.Fprintf(tw, "%s\t%s\t%s\t%s\t%s\t%s\n",
 						clusterInfo.Name, ing.Name, hostsStr, address, portsStr, age)
->>>>>>> f1880881
 				}
 			}
 		}
@@ -384,10 +372,7 @@
 			fmt.Fprintf(tw, "No resource found in %s namespace.\n", namespace)
 		}
 	}
-<<<<<<< HEAD
-
-=======
->>>>>>> f1880881
+
 	return nil
 }
 
